// This file is part of PGM-index <https://github.com/gvinciguerra/PGM-index>.
// Copyright (c) 2019 Giorgio Vinciguerra.
//
// Licensed under the Apache License, Version 2.0 (the "License");
// you may not use this file except in compliance with the License.
// You may obtain a copy of the License at
//
//     http://www.apache.org/licenses/LICENSE-2.0
//
// Unless required by applicable law or agreed to in writing, software
// distributed under the License is distributed on an "AS IS" BASIS,
// WITHOUT WARRANTIES OR CONDITIONS OF ANY KIND, either express or implied.
// See the License for the specific language governing permissions and
// limitations under the License.

#include "catch.hpp"
#include "pgm/morton_nd.hpp"
#include "pgm/pgm_index.hpp"
#include "pgm/pgm_index_dynamic.hpp"
#include "pgm/pgm_index_variants.hpp"
#include "pgm/piecewise_linear_model.hpp"
#include "utils.hpp"

#include <algorithm>
#include <cstdint>
#include <cstdio>
#include <cmath>
#include <functional>
#include <iterator>
#include <limits>
#include <map>
#include <random>
#include <string>
#include <tuple>
#include <utility>
#include <vector>

template <typename Index, typename Data>
void test_index(const Index &index, const Data &data) {
    auto rand = std::bind(std::uniform_int_distribution<size_t>(0, data.size() - 1), std::mt19937{42});

    for (auto i = 1; i <= 10000; ++i) {
        auto q = data[rand()];
        auto range = index.search(q);
        auto lo = data.begin() + range.lo;
        auto hi = data.begin() + range.hi;
        auto k = std::lower_bound(lo, hi, q);
        REQUIRE(*k == q);
    }

    // Test elements outside range
    auto q = data.back() + 42;
    auto range = index.search(q);
    auto lo = data.begin() + range.lo;
    auto hi = data.begin() + range.hi;
    REQUIRE(std::lower_bound(lo, hi, q) == data.end());

    q = 0;
    range = index.search(q);
    lo = data.begin() + range.lo;
    hi = data.begin() + range.hi;
    REQUIRE(std::lower_bound(lo, hi, q) == data.begin());
}

TEMPLATE_TEST_CASE("Segmentation algorithm", "", float, double, uint32_t, uint64_t) {
    auto epsilon = GENERATE(32, 64, 128);
    auto data = generate_data<TestType>(1000000);
    auto segments = pgm::internal::make_segmentation(data.begin(), data.end(), epsilon);
    auto it = segments.begin();
    auto [slope, intercept] = it->get_floating_point_segment(it->get_first_x());

    for (auto i = 0u; i < data.size(); ++i) {
        if (i != 0 && data[i] == data[i - 1])
            continue;
        if (std::next(it) != segments.end() && std::next(it)->get_first_x() <= data[i]) {
            ++it;
            std::tie(slope, intercept) = it->get_floating_point_segment(it->get_first_x());
        }

        auto pos = (data[i] - it->get_first_x()) * slope + intercept;
        auto e = std::fabs(i - pos);
        REQUIRE(e <= epsilon + 1);
    }
}

TEMPLATE_TEST_CASE_SIG("PGM-index", "",
                       ((typename T, size_t E1, size_t E2), T, E1, E2),
                       (uint32_t, 16, 0), (uint32_t, 32, 0), (uint32_t, 64, 0),
                       (uint64_t, 16, 4), (uint64_t, 32, 4), (uint64_t, 64, 4),
                       (uint64_t, 4, 16), (uint64_t, 4, 32), (uint64_t, 4, 64)) {
    auto data = generate_data<T>(3000000);
    pgm::PGMIndex<T, E1, E2> index(data.begin(), data.end());
    test_index(index, data);
}

TEMPLATE_TEST_CASE_SIG("Compressed PGM-index", "", ((size_t E), E), 8, 32, 128) {
    auto data = generate_data<uint32_t>(3000000);
    pgm::CompressedPGMIndex<uint32_t, E> index(data);
    test_index(index, data);
}

TEMPLATE_TEST_CASE_SIG("Bucketing PGM-index", "", ((size_t E), E), 8, 32, 128) {
    auto data = generate_data<uint32_t>(3000000);
    auto top_level_size = GENERATE(256, 1024, 4096);
    pgm::BucketingPGMIndex<uint32_t, E> index(data.begin(), data.end(), top_level_size);
    test_index(index, data);
}

<<<<<<< HEAD
TEMPLATE_TEST_CASE_SIG("Bucketing PGM-index simple", "", ((size_t E), E), 8, 32, 128) {
  auto data = std::vector<uint32_t>();
  data.resize(3000000);
  auto top_level_size = GENERATE(256, 1024, 4096);
  pgm::BucketingPGMIndex<uint32_t, E> index(data.begin(), data.end(), top_level_size);
  test_index(index, data);
=======
TEST_CASE("Bucketing PGM-index edge case", "") {
    std::vector<uint32_t> data(3000000);
    auto top_level_size = GENERATE(256, 1024, 4096);
    pgm::BucketingPGMIndex<uint32_t, 16> index(data.begin(), data.end(), top_level_size);
    test_index(index, data);
>>>>>>> 936312e4
}

TEMPLATE_TEST_CASE_SIG("Elias-Fano PGM-index", "", ((size_t E), E), 8, 32, 128) {
    auto data = generate_data<uint32_t>(3000000);
    pgm::EliasFanoPGMIndex<uint32_t, E> index(data.begin(), data.end());
    test_index(index, data);
}

TEMPLATE_TEST_CASE_SIG("Mapped PGM-index", "", ((size_t E), E), 8, 32, 128) {
    std::string tmp_filename = "tmp.mapped.pgm";
    auto data = generate_data<uint32_t>(500000);
    auto random_query = std::bind(std::uniform_int_distribution<uint32_t>(data.front(), data.back()), std::mt19937{42});

    {
        pgm::MappedPGMIndex<uint32_t, E> index(data.begin(), data.end(), tmp_filename);
        for (auto i = 1; i <= 5000; ++i) {
            auto q = random_query();
            auto lb = std::lower_bound(data.begin(), data.end(), q);
            auto ub = std::upper_bound(data.begin(), data.end(), q);
            REQUIRE(std::distance(index.begin(), index.lower_bound(q)) == std::distance(data.begin(), lb));
            REQUIRE(std::distance(index.begin(), index.upper_bound(q)) == std::distance(data.begin(), ub));
        }
    }

    {
        pgm::MappedPGMIndex<uint32_t, E> index(tmp_filename);
        for (auto i = 1; i <= 5000; ++i) {
            auto q = random_query();
            REQUIRE(index.count(q) == (size_t) std::count(data.begin(), data.end(), q));
        }
    }

    std::remove(tmp_filename.c_str());
}

TEMPLATE_TEST_CASE_SIG("Dynamic PGM-index", "",
                       ((typename V, uint8_t MinIndexedLevel), V, MinIndexedLevel),
                       (uint32_t*, 8), (uint32_t, 10), (uint32_t*, 16), (uint32_t, 20)) {
    V time = 0;
    auto rand = std::bind(std::uniform_int_distribution<uint32_t>(0, 1000000000), std::mt19937{42});
    auto gen = [&] { return std::pair<uint32_t, V>{rand(), ++time}; };

    std::vector<std::pair<uint32_t, V>> bulk(GENERATE(0, 10, 1000, 1000000));
    std::generate(bulk.begin(), bulk.end(), gen);
    std::sort(bulk.begin(), bulk.end());
    bulk.erase(std::unique(bulk.begin(), bulk.end(), [](auto &a, auto &b) { return a.first == b.first; }), bulk.end());

    using PGMType = pgm::PGMIndex<uint32_t>;
    pgm::DynamicPGMIndex<uint32_t, V, PGMType, MinIndexedLevel> pgm(bulk.begin(), bulk.end());
    std::map<uint32_t, V> map(bulk.begin(), bulk.end());

    // Test initial state
    auto it1 = pgm.begin();
    for (auto[k, v] : map) {
        REQUIRE(it1->first == k);
        REQUIRE(it1->second == v);
        ++it1;
    }

    // Test lower bound
    for (size_t i = 0; i < std::min<size_t>(1000, bulk.size()); ++i) {
        auto q = bulk[rand() % bulk.size()];
        auto c = pgm.count(q.first);
        auto it = pgm.lower_bound(q.first);
        REQUIRE(c == 1);
        REQUIRE(it->first == q.first);
    }

    // Overwrite some elements
    ++time;
    for (size_t i = 0; i < std::min<size_t>(10000, bulk.size()); ++i, ++time) {
        pgm.insert_or_assign(bulk[i].first, time);
        map.insert_or_assign(bulk[i].first, time);
    }

    // Insert new elements
    for (size_t i = 0; i < 10000; ++i) {
        auto[k, v] = gen();
        pgm.insert_or_assign(k, v);
        map.insert_or_assign(k, v);
    }
    REQUIRE(pgm.size() == map.size());

    // Test for most recent values
    for (size_t i = 0; i < std::min<size_t>(10000, bulk.size()); ++i) {
        auto q = bulk[i];
        auto it = pgm.lower_bound(q.first);
        REQUIRE(it->first == q.first);
        REQUIRE(it->second > q.second);
        REQUIRE(it->second == map.lower_bound(q.first)->second);
    }

    // Delete some elements
    for (size_t i = 10; i < std::min<size_t>(500, bulk.size()); ++i) {
        pgm.erase(bulk[i].first);
        map.erase(bulk[i].first);
    }

    // Check if elements are deleted
    auto end = pgm.end();
    for (size_t i = 10; i < std::min<size_t>(500, bulk.size()); ++i) {
        auto it = pgm.find(bulk[i].first);
        REQUIRE(it == end);
    }
    REQUIRE(pgm.size() == map.size());

    // Test iterator
    auto it = pgm.begin();
    for (auto[k, v] : map) {
        REQUIRE(it->first == k);
        REQUIRE(it->second == v);
        ++it;
    }
}

#ifdef MORTON_ND_BMI2_ENABLED

TEMPLATE_TEST_CASE_SIG("Multidimensional PGM-index", "",
                       ((typename T, uint8_t D), T, D),
                       (uint32_t, 2), (uint32_t, 3), (uint64_t, 2), (uint64_t, 3), (uint64_t, 4)) {
    auto u = 1ull << (std::numeric_limits<T>::digits / D - 2);
    auto rand = std::bind(std::uniform_int_distribution<T>(0, u), std::mt19937{42});
    auto rand_tuple = [&] { return make_rand_tuple(rand, std::make_index_sequence<D>()); };

    std::vector<decltype(rand_tuple())> data(1000000);
    std::generate(data.begin(), data.end(), rand_tuple);
    pgm::MultidimensionalPGMIndex<D, T, 16> pgm(data.begin(), data.end());

    for (auto p: data)
        REQUIRE(pgm.contains(p));

    for (int i = 0; i < 500; ++i) {
        auto min = rand_tuple();
        auto max = min + rand_tuple();
        auto count = std::distance(pgm.range(min, max), pgm.end());
        auto expected_count = 0;
        for (auto &x : data)
            expected_count += box_contains(min, max, x);
        REQUIRE(count == expected_count);
    }
}

#endif<|MERGE_RESOLUTION|>--- conflicted
+++ resolved
@@ -106,20 +106,12 @@
     test_index(index, data);
 }
 
-<<<<<<< HEAD
-TEMPLATE_TEST_CASE_SIG("Bucketing PGM-index simple", "", ((size_t E), E), 8, 32, 128) {
-  auto data = std::vector<uint32_t>();
-  data.resize(3000000);
-  auto top_level_size = GENERATE(256, 1024, 4096);
-  pgm::BucketingPGMIndex<uint32_t, E> index(data.begin(), data.end(), top_level_size);
-  test_index(index, data);
-=======
+
 TEST_CASE("Bucketing PGM-index edge case", "") {
     std::vector<uint32_t> data(3000000);
     auto top_level_size = GENERATE(256, 1024, 4096);
     pgm::BucketingPGMIndex<uint32_t, 16> index(data.begin(), data.end(), top_level_size);
     test_index(index, data);
->>>>>>> 936312e4
 }
 
 TEMPLATE_TEST_CASE_SIG("Elias-Fano PGM-index", "", ((size_t E), E), 8, 32, 128) {
